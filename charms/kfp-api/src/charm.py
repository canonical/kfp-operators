--- conflicted
+++ resolved
@@ -294,8 +294,6 @@
             raise ErrorWithStatus(str(err), BlockedStatus)
         return interfaces
 
-<<<<<<< HEAD
-=======
     def _get_mysql(self):
         """Returns mysql relation data from the relation with a mysql database.
 
@@ -353,7 +351,6 @@
             interfaces, relation_name, default_return=default_viz_data
         )
 
->>>>>>> 685c34ec
     def _validate_sdi_interface(self, interfaces: dict, relation_name: str, default_return=None):
         """Validates data received from SerializedDataInterface, returning the data if valid.
 
@@ -394,15 +391,9 @@
         except ValidationError as val_error:
             # Validation in .get_data() ensures if data is populated, it matches the schema and is
             # not incomplete
-<<<<<<< HEAD
             self.logger.error(val_error)
             raise ErrorWithStatus(
                 f"Found incomplete/incorrect relation data for {relation_name}. See logs",
-=======
-            self.log.exception(val_error)
-            raise CheckFailedError(
-                f"Found incomplete/incorrect relation data for {relation_name}.  See logs",
->>>>>>> 685c34ec
                 BlockedStatus,
             )
 
