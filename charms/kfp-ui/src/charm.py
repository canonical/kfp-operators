#!/usr/bin/env python3
# Copyright 2023 Canonical Ltd.
# See LICENSE file for licensing details.

"""Charm for the Kubeflow Pipelines UI.

https://github.com/canonical/kfp-operators
"""

import logging
from pathlib import Path

import lightkube
from charmed_kubeflow_chisme.components import (
    CharmReconciler,
    ContainerFileTemplate,
    KubernetesComponent,
    LeadershipGateComponent,
    SdiRelationBroadcasterComponent,
    SdiRelationDataReceiverComponent,
)
from charmed_kubeflow_chisme.kubernetes import create_charm_default_labels
from charms.kubeflow_dashboard.v0.kubeflow_dashboard_links import (
    DashboardLink,
    KubeflowDashboardLinksRequirer,
)
from charms.loki_k8s.v1.loki_push_api import LogForwarder
from charms.observability_libs.v1.kubernetes_service_patch import KubernetesServicePatch
from lightkube.models.core_v1 import ServicePort
from lightkube.resources.core_v1 import ServiceAccount
from lightkube.resources.rbac_authorization_v1 import ClusterRole, ClusterRoleBinding
from ops import CharmBase, main

from components.pebble_components import MlPipelineUiInputs, MlPipelineUiPebbleService

logger = logging.getLogger(__name__)

TEMPLATES_PATH = Path("src/templates")
K8S_RESOURCE_FILES = [TEMPLATES_PATH / "auth_manifests.yaml.j2"]

CONFIG_JSON_TEMPLATE_FILE = TEMPLATES_PATH / "config.json"
CONFIG_JSON_DESTINATION_PATH = "/config/config.json"
VIEWER_POD_TEMPLATE_FILE = TEMPLATES_PATH / "viewer-pod-template.json"
VIEWER_JSON_DESTINATION_PATH = "/etc/config/viewer-pod-template.json"

DASHBOARD_LINKS = [
    DashboardLink(
        text="Experiments (KFP)",
        link="/pipeline/#/experiments",
        type="item",
        icon="done-all",
        location="menu",
    ),
    DashboardLink(
        text="Pipelines",
        link="/pipeline/#/pipelines",
        type="item",
        icon="kubeflow:pipeline-centered",
        location="menu",
    ),
    DashboardLink(
        text="Runs",
        link="/pipeline/#/runs",
        type="item",
        icon="maps:directions-run",
        location="menu",
    ),
    DashboardLink(
        text="Recurring Runs",
        link="/pipeline/#/recurringruns",
        type="item",
        icon="device:access-alarm",
        location="menu",
    ),
    DashboardLink(
        text="Artifacts",
        link="/pipeline/#/artifacts",
        type="item",
        icon="editor:bubble-chart",
        location="menu",
    ),
    DashboardLink(
        text="Executions",
        link="/pipeline/#/executions",
        type="item",
        icon="av:play-arrow",
        location="menu",
    ),
    DashboardLink(
        text="Upload a Pipeline",
        desc="Kubeflow Pipelines",
        link="/pipeline/#/pipelines",
        location="quick",
    ),
    DashboardLink(
        text="View Pipeline Runs",
        desc="Pipelines",
        link="/pipeline/#/runs",
        location="quick",
    ),
    DashboardLink(
        text="Kubeflow Pipelines Documentation",
        link="https://www.kubeflow.org/docs/components/pipelines/",
        desc="Documentation for Kubeflow Pipelines",
        location="documentation",
    ),
]


class KfpUiOperator(CharmBase):
    """Charm for the Kubeflow Pipelines UI.

    https://github.com/canonical/kfp-operators
    """

    def __init__(self, *args):
        super().__init__(*args)

        # add links in kubeflow-dashboard sidebar
        self.kubeflow_dashboard_sidebar = KubeflowDashboardLinksRequirer(
            charm=self,
            relation_name="dashboard-links",
            dashboard_links=DASHBOARD_LINKS,
        )

        # expose dashboard's port
        http_port = ServicePort(int(self.model.config["http-port"]), name="http")
        self.service_patcher = KubernetesServicePatch(
            self, [http_port], service_name=f"{self.model.app.name}"
        )

        # Charm logic
        self.charm_reconciler = CharmReconciler(self)

        self.leadership_gate = self.charm_reconciler.add(
            component=LeadershipGateComponent(
                charm=self,
                name="leadership-gate",
            ),
            depends_on=[],
        )

        self.ingress_relation = self.charm_reconciler.add(
            SdiRelationBroadcasterComponent(
                charm=self,
                name="relation:ingress",
                relation_name="ingress",
                data_to_send={
                    "prefix": "/pipeline",
                    "rewrite": "/pipeline",
                    "service": self.model.app.name,
                    "port": int(self.model.config["http-port"]),
                },
            ),
            depends_on=[self.leadership_gate],
        )

        self.kfp_ui_relation = self.charm_reconciler.add(
            SdiRelationBroadcasterComponent(
                charm=self,
                name="relation:kfp-ui",
                relation_name="kfp-ui",
                data_to_send={
                    "service-name": f"{self.model.app.name}.{self.model.name}",
                    "service-port": self.model.config["http-port"],
                },
            ),
            depends_on=[self.leadership_gate],
        )

        self.kubernetes_resources = self.charm_reconciler.add(
            component=KubernetesComponent(
                charm=self,
                name="kubernetes:auth",
                resource_templates=K8S_RESOURCE_FILES,
                krh_resource_types={ClusterRole, ClusterRoleBinding, ServiceAccount},
                krh_labels=create_charm_default_labels(
                    self.app.name, self.model.name, scope="auth"
                ),
                context_callable=lambda: {"app_name": self.app.name, "namespace": self.model.name},
                lightkube_client=lightkube.Client(),  # TODO: Make this easier to test on
            ),
            depends_on=[self.leadership_gate],
        )

        self.object_storage_relation = self.charm_reconciler.add(
            component=SdiRelationDataReceiverComponent(
                charm=self,
                name="relation:object_storage",
                relation_name="object-storage",
            ),
            depends_on=[self.leadership_gate],
        )

        self.kfp_api_relation = self.charm_reconciler.add(
            component=SdiRelationDataReceiverComponent(
                charm=self,
                name="relation:kfp-api",
                relation_name="kfp-api",
            ),
            depends_on=[self.leadership_gate],
        )

        self.ml_pipeline_ui_container = self.charm_reconciler.add(
            component=MlPipelineUiPebbleService(
                charm=self,
                name="container:ml-pipeline-ui",  # This feels a bit redundant, but will read
                container_name="ml-pipeline-ui",  # well in the statuses.  Thoughts?
                service_name="ml-pipeline-ui",
                files_to_push=[
                    ContainerFileTemplate(
                        source_template_path=CONFIG_JSON_TEMPLATE_FILE,
                        destination_path=CONFIG_JSON_DESTINATION_PATH,
                    ),
                    ContainerFileTemplate(
                        source_template_path=VIEWER_POD_TEMPLATE_FILE,
                        destination_path=VIEWER_JSON_DESTINATION_PATH,
                    ),
                ],
                inputs_getter=lambda: MlPipelineUiInputs(
                    ALLOW_CUSTOM_VISUALIZATIONS=self.model.config["allow-custom-visualizations"],
<<<<<<< HEAD
                    ARGO_ARCHIVE_LOGS=self.model.config["argo-archive-logs"],
                    DISABLE_GKE_METADATA=self.model.config["disable-gke-metadata"],
=======
                    FRONTEND_SERVER_NAMESPACE=self.model.name,
>>>>>>> 93a8049f
                    HIDE_SIDENAV=self.model.config["hide-sidenav"],
                    MINIO_ACCESS_KEY=self.object_storage_relation.component.get_data()[
                        "access-key"
                    ],
                    MINIO_SECRET_KEY=self.object_storage_relation.component.get_data()[
                        "secret-key"
                    ],
                    MINIO_HOST=self.object_storage_relation.component.get_data()["service"],
                    MINIO_NAMESPACE=self.object_storage_relation.component.get_data()["namespace"],
                    MINIO_PORT=self.object_storage_relation.component.get_data()["port"],
                    MINIO_SSL=self.object_storage_relation.component.get_data()["secure"],
                    ML_PIPELINE_SERVICE_HOST=self.kfp_api_relation.component.get_data()[
                        "service-name"
                    ],
                    ML_PIPELINE_SERVICE_PORT=self.kfp_api_relation.component.get_data()[
                        "service-port"
                    ],
                ),
            ),
            depends_on=[
                self.leadership_gate,
                self.kubernetes_resources,
                self.object_storage_relation,
                self.kfp_api_relation,
            ],
        )

        self.charm_reconciler.install_default_event_handlers()
        self._logging = LogForwarder(charm=self)


if __name__ == "__main__":
    main(KfpUiOperator)<|MERGE_RESOLUTION|>--- conflicted
+++ resolved
@@ -219,12 +219,9 @@
                 ],
                 inputs_getter=lambda: MlPipelineUiInputs(
                     ALLOW_CUSTOM_VISUALIZATIONS=self.model.config["allow-custom-visualizations"],
-<<<<<<< HEAD
                     ARGO_ARCHIVE_LOGS=self.model.config["argo-archive-logs"],
                     DISABLE_GKE_METADATA=self.model.config["disable-gke-metadata"],
-=======
                     FRONTEND_SERVER_NAMESPACE=self.model.name,
->>>>>>> 93a8049f
                     HIDE_SIDENAV=self.model.config["hide-sidenav"],
                     MINIO_ACCESS_KEY=self.object_storage_relation.component.get_data()[
                         "access-key"
