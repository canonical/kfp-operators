--- conflicted
+++ resolved
@@ -75,10 +75,7 @@
                 service_name="controller",
                 timezone=self.model.config["timezone"],
                 log_level=self.model.config["log-level"],
-<<<<<<< HEAD
-=======
                 namespace="",
->>>>>>> b6df5f8e
             ),
             depends_on=[self.kubernetes_resources],
         )
