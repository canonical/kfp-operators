--- conflicted
+++ resolved
@@ -11,11 +11,7 @@
       channel: "20.04"
 parts:
   charm:
-<<<<<<< HEAD
-    charm-python-packages: [setuptools, pip]  # Fixes install of some packages
-=======
     charm-python-packages: [setuptools, pip]
->>>>>>> 3d74efd7
     # These build-packages are defined here because pydantic needs them
     # at build time. As long as pydantic is listed in requirements.in, this
     # list cannot be removed/changed.
