aiohttp
<<<<<<< HEAD
# Pinning to <3.0 to ensure compatibility with the 2.9 controller version
# Note: 3.0 is not being maintained anymore
juju @ git+https://github.com/DnPlas/python-libjuju@dnplas-pyyaml-6
=======
# Workaround for https://github.com/python-jsonschema/jsonschema/issues/1117
# and https://github.com/python-jsonschema/jsonschema/issues/1114
jsonschema<4.18
# Pinning to <4.0 due to compatibility with the 3.1 controller version
juju<4.0
>>>>>>> 17cd9426
# Need this version of kfp to work with kfp 2.0.0-alpha.7
kfp==1.8.22
lightkube
pytest
pytest-operator
pyyaml
tenacity<|MERGE_RESOLUTION|>--- conflicted
+++ resolved
@@ -1,15 +1,4 @@
 aiohttp
-<<<<<<< HEAD
-# Pinning to <3.0 to ensure compatibility with the 2.9 controller version
-# Note: 3.0 is not being maintained anymore
-juju @ git+https://github.com/DnPlas/python-libjuju@dnplas-pyyaml-6
-=======
-# Workaround for https://github.com/python-jsonschema/jsonschema/issues/1117
-# and https://github.com/python-jsonschema/jsonschema/issues/1114
-jsonschema<4.18
-# Pinning to <4.0 due to compatibility with the 3.1 controller version
-juju<4.0
->>>>>>> 17cd9426
 # Need this version of kfp to work with kfp 2.0.0-alpha.7
 kfp==1.8.22
 lightkube
