--- conflicted
+++ resolved
@@ -15,14 +15,11 @@
     strategy:
       matrix:
         charm:
-<<<<<<< HEAD
           - kfp-api
-=======
           - kfp-persistence
           - kfp-profile-controller
           - kfp-schedwf
           - kfp-ui
->>>>>>> c4d9ee59
           - kfp-viewer
           - kfp-viz
     steps:
@@ -36,14 +33,11 @@
     strategy:
       matrix:
         charm:
-<<<<<<< HEAD
           - kfp-api
-=======
           - kfp-persistence
           - kfp-profile-controller
           - kfp-schedwf
           - kfp-ui
->>>>>>> c4d9ee59
           - kfp-viewer
           - kfp-viz
     steps:
