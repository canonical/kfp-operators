# reusable workflow triggered by other actions
name: CI

on:
  workflow_call:
    secrets:
      CHARMCRAFT_CREDENTIALS:
        required: true

jobs:
  lib-check:
    name: Check libraries
    strategy:
      matrix:
        charm:
          - kfp-api
          - kfp-persistence
          - kfp-profile-controller
          - kfp-schedwf
          - kfp-ui
          - kfp-viewer
          - kfp-viz
    uses: canonical/charmed-kubeflow-workflows/.github/workflows/_quality-checks.yaml@main
    secrets: inherit
    with:
        charm-path: ./charms/${{ matrix.charm }}

  lint:
    name: Lint
    runs-on: ubuntu-20.04
    strategy:
      fail-fast: false
      matrix:
        charm:
          - kfp-api
          - kfp-persistence
          - kfp-profile-controller
          - kfp-schedwf
          - kfp-ui
          - kfp-viewer
          - kfp-viz
    steps:
      - uses: actions/checkout@v3
      - run: python3 -m pip install tox
      - run: tox -e ${{ matrix.charm }}-lint

  unit:
    name: Unit tests
    runs-on: ubuntu-20.04
    strategy:
      fail-fast: false
      matrix:
        charm:
          - kfp-api
          - kfp-persistence
          - kfp-profile-controller
          - kfp-schedwf
          - kfp-ui
          - kfp-viewer
          - kfp-viz
    steps:
      - uses: actions/checkout@v3
      - run: python3 -m pip install tox
      - run: tox -e ${{ matrix.charm }}-unit

  integration:
    name: Integration tests (microk8s)
    runs-on: ubuntu-20.04
    strategy:
      fail-fast: false
      matrix:
        charm:
          - kfp-persistence
          - kfp-profile-controller
          - kfp-api
    steps:
      # Ideally we'd use self-hosted runners, but this effort is still not stable
      # This action will remove unused software (dotnet, haskell, android libs, codeql,
      # and docker images) from the GH runner, which will liberate around 60 GB of storage
      # distributed in 40GB for root and around 20 for a mnt point.
      - name: Maximise GH runner space
        uses: easimon/maximize-build-space@v7
        with:
          root-reserve-mb: 40960
          remove-dotnet: 'true'
          remove-haskell: 'true'
          remove-android: 'true'
          remove-codeql: 'true'
          remove-docker-images: 'true'
      - uses: actions/checkout@v3
      - name: Setup operator environment
        uses: charmed-kubernetes/actions-operator@main
        with:
          provider: microk8s
          channel: 1.25-strict/stable
          juju-channel: 3.1/stable
          charmcraft-channel: latest/candidate

      - run: |
          sg snap_microk8s -c "tox -e ${{ matrix.charm }}-integration"

      - name: Collect charm debug artifacts
        uses: canonical/kubeflow-ci/actions/dump-charm-debug-artifacts@main
        if: always()

  test-bundle:
    name: Test the bundle
<<<<<<< HEAD
    uses: ./.github/workflows/bundle_tests.yaml
=======
    runs-on: ubuntu-20.04

    steps:
      # This is a workaround for https://github.com/canonical/kfp-operators/issues/250
      # Ideally we'd use self-hosted runners, but this effort is still not stable
      # This action will remove unused software (dotnet, haskell, android libs, codeql,
      # and docker images) from the GH runner, which will liberate around 60 GB of storage
      # distributed in 40GB for root and around 20 for a mnt point.
      - name: Maximise GH runner space
        uses: easimon/maximize-build-space@v7
        with:
          root-reserve-mb: 40960
          remove-dotnet: 'true'
          remove-haskell: 'true'
          remove-android: 'true'
          remove-codeql: 'true'
          remove-docker-images: 'true'

      - name: Check out code
        uses: actions/checkout@v3

      - name: Setup operator environment
        uses: charmed-kubernetes/actions-operator@main
        with:
          provider: microk8s
          channel: 1.25-strict/stable
          juju-channel: 3.1/stable
          charmcraft-channel: latest/candidate
          microk8s-addons: "dns hostpath-storage rbac metallb:10.64.140.43-10.64.140.49"

      - name: Run test
        run: |
          # Requires the model to be called kubeflow due to kfp-viewer
          juju add-model kubeflow
          # Run integration tests against the 1.7 generic install bundle definition
          # Using destructive mode because of https://github.com/canonical/charmcraft/issues/1132
          # and https://github.com/canonical/charmcraft/issues/1138
          sg snap_microk8s -c "tox -e bundle-integration -- --model kubeflow --bundle=./tests/integration/bundles/kfp_1.7_stable_install.yaml.j2 --destructive-mode"

      - name: Get all
        run: kubectl get all -A
        if: failure()

      - name: Get juju status
        run: juju status
        if: failure()

      - name: Collect charm debug artifacts
        uses: canonical/kubeflow-ci/actions/dump-charm-debug-artifacts@main
        if: always()
>>>>>>> 17cd9426
<|MERGE_RESOLUTION|>--- conflicted
+++ resolved
@@ -105,57 +105,4 @@
 
   test-bundle:
     name: Test the bundle
-<<<<<<< HEAD
-    uses: ./.github/workflows/bundle_tests.yaml
-=======
-    runs-on: ubuntu-20.04
-
-    steps:
-      # This is a workaround for https://github.com/canonical/kfp-operators/issues/250
-      # Ideally we'd use self-hosted runners, but this effort is still not stable
-      # This action will remove unused software (dotnet, haskell, android libs, codeql,
-      # and docker images) from the GH runner, which will liberate around 60 GB of storage
-      # distributed in 40GB for root and around 20 for a mnt point.
-      - name: Maximise GH runner space
-        uses: easimon/maximize-build-space@v7
-        with:
-          root-reserve-mb: 40960
-          remove-dotnet: 'true'
-          remove-haskell: 'true'
-          remove-android: 'true'
-          remove-codeql: 'true'
-          remove-docker-images: 'true'
-
-      - name: Check out code
-        uses: actions/checkout@v3
-
-      - name: Setup operator environment
-        uses: charmed-kubernetes/actions-operator@main
-        with:
-          provider: microk8s
-          channel: 1.25-strict/stable
-          juju-channel: 3.1/stable
-          charmcraft-channel: latest/candidate
-          microk8s-addons: "dns hostpath-storage rbac metallb:10.64.140.43-10.64.140.49"
-
-      - name: Run test
-        run: |
-          # Requires the model to be called kubeflow due to kfp-viewer
-          juju add-model kubeflow
-          # Run integration tests against the 1.7 generic install bundle definition
-          # Using destructive mode because of https://github.com/canonical/charmcraft/issues/1132
-          # and https://github.com/canonical/charmcraft/issues/1138
-          sg snap_microk8s -c "tox -e bundle-integration -- --model kubeflow --bundle=./tests/integration/bundles/kfp_1.7_stable_install.yaml.j2 --destructive-mode"
-
-      - name: Get all
-        run: kubectl get all -A
-        if: failure()
-
-      - name: Get juju status
-        run: juju status
-        if: failure()
-
-      - name: Collect charm debug artifacts
-        uses: canonical/kubeflow-ci/actions/dump-charm-debug-artifacts@main
-        if: always()
->>>>>>> 17cd9426
+    uses: ./.github/workflows/bundle_tests.yaml