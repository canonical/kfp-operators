# reusable workflow triggered by other actions
name: CI

on:
  workflow_call:
    secrets:
      CHARMCRAFT_CREDENTIALS:
        required: true

jobs:
  lib-check:
    name: Check libraries
    strategy:
      matrix:
        charm:
          - kfp-api
          - kfp-metadata-writer
          - kfp-persistence
          - kfp-profile-controller
          - kfp-schedwf
          - kfp-ui
          - kfp-viewer
          - kfp-viz
    uses: canonical/charmed-kubeflow-workflows/.github/workflows/_quality-checks.yaml@main
    secrets: inherit
    with:
        charm-path: ./charms/${{ matrix.charm }}

  lint:
    name: Lint
    runs-on: ubuntu-20.04
    strategy:
      fail-fast: false
      matrix:
        charm:
          - kfp-api
          - kfp-metadata-writer
          - kfp-persistence
          - kfp-profile-controller
          - kfp-schedwf
          - kfp-ui
          - kfp-viewer
          - kfp-viz
    steps:
      - uses: actions/checkout@v3
      - run: python3 -m pip install tox
      - run: tox -e ${{ matrix.charm }}-lint

  unit:
    name: Unit tests
    runs-on: ubuntu-20.04
    strategy:
      fail-fast: false
      matrix:
        charm:
          - kfp-api
          - kfp-metadata-writer
          - kfp-persistence
          - kfp-profile-controller
          - kfp-schedwf
          - kfp-ui
          - kfp-viewer
          - kfp-viz
    steps:
      - uses: actions/checkout@v3
      - run: python3 -m pip install tox
      - run: tox -e ${{ matrix.charm }}-unit

  integration:
    name: Integration tests (microk8s)
    runs-on: ubuntu-20.04
    strategy:
      fail-fast: false
      matrix:
        charm:
          - kfp-persistence
          - kfp-profile-controller
          - kfp-api
<<<<<<< HEAD
          - kfp-schedwf
=======
          - kfp-ui
>>>>>>> c2218f33
          - kfp-metadata-writer
          - kfp-viz
    steps:
      # Ideally we'd use self-hosted runners, but this effort is still not stable
      # This action will remove unused software (dotnet, haskell, android libs, codeql,
      # and docker images) from the GH runner.
      # This leaves ~45GB free as of 2024-04-10, but this amount has varied as GH changed their
      # runners
      - name: Maximise GH runner space
        uses: jlumbroso/free-disk-space@v1.3.1

      - uses: actions/checkout@v3

      - name: Setup operator environment
        uses: charmed-kubernetes/actions-operator@main
        with:
          provider: microk8s
          channel: 1.25-strict/stable
          juju-channel: 3.5/stable
          # Remove when https://github.com/canonical/bundle-kubeflow/issues/921 is fixed
          bootstrap-options: "--agent-version=3.5.0"
          charmcraft-channel: latest/candidate

      - name: Integration tests
        run: |
          # Requires the model to be called kubeflow due to
          # https://github.com/canonical/kfp-operators/issues/389
          juju add-model kubeflow
          sg snap_microk8s -c "tox -e ${{ matrix.charm }}-integration -- --model kubeflow"

      - name: Collect charm debug artifacts
        uses: canonical/kubeflow-ci/actions/dump-charm-debug-artifacts@main
        if: always()

  test-bundle:
    name: Test the bundle
    runs-on: ubuntu-20.04
    strategy:
      fail-fast: false
      matrix:
        sdk:
          - v1
          - v2
    steps:
      # This is a workaround for https://github.com/canonical/kfp-operators/issues/250
      # Ideally we'd use self-hosted runners, but this effort is still not stable
      # This action will remove unused software (dotnet, haskell, android libs, codeql,
      # and docker images) from the GH runner.
      # This leaves ~45GB free as of 2024-04-10, but this amount has varied as GH changed their
      # runners
      - name: Maximise GH runner space
        uses: jlumbroso/free-disk-space@v1.3.1

      - name: Check out code
        uses: actions/checkout@v3

      - name: Setup operator environment
        uses: charmed-kubernetes/actions-operator@main
        with:
          provider: microk8s
          channel: 1.25-strict/stable
          # Remove when https://github.com/canonical/bundle-kubeflow/issues/921 is fixed
          bootstrap-options: "--agent-version=3.5.0"
          juju-channel: 3.5/stable
          charmcraft-channel: latest/candidate
          microk8s-addons: "dns hostpath-storage rbac metallb:10.64.140.43-10.64.140.49"

      - name: Run test
        run: |
          # Requires the model to be called kubeflow due to kfp-viewer
          juju add-model kubeflow
          sg snap_microk8s -c "tox -e bundle-integration-${{ matrix.sdk }} -- --model kubeflow --bundle=./tests/integration/bundles/kfp_latest_edge.yaml.j2"

      - name: Get all
        run: kubectl get all -A
        if: failure()

      - name: Get juju status
        run: juju status
        if: failure()

      - name: Collect charm debug artifacts
        uses: canonical/kubeflow-ci/actions/dump-charm-debug-artifacts@main
        if: always()<|MERGE_RESOLUTION|>--- conflicted
+++ resolved
@@ -76,11 +76,8 @@
           - kfp-persistence
           - kfp-profile-controller
           - kfp-api
-<<<<<<< HEAD
           - kfp-schedwf
-=======
           - kfp-ui
->>>>>>> c2218f33
           - kfp-metadata-writer
           - kfp-viz
     steps:
