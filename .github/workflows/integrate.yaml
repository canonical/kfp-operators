# reusable workflow triggered by other actions
name: CI

on:
  workflow_call:
    secrets:
      CHARMCRAFT_CREDENTIALS:
        required: true

jobs:
  lib-check:
    name: Check libraries
    strategy:
      matrix:
        charm:
          - kfp-api
          - kfp-persistence
          - kfp-profile-controller
          - kfp-schedwf
          - kfp-ui
          - kfp-viewer
          - kfp-viz
<<<<<<< HEAD
    uses: canonical/charmed-kubeflow-workflows/.github/workflows/_quality-checks.yaml@main
    secrets: inherit
    with:
        charm-path: ./charms/${{ matrix.charm }}
=======
    steps:
      - name: Checkout
        uses: actions/checkout@v3
        with:
          fetch-depth: 0
      - name: Check libs
        uses: canonical/charming-actions/check-libraries@2.2.4
        with:
          credentials: "${{ secrets.charmcraft-credentials }}"
          github-token: "${{ secrets.GITHUB_TOKEN }}"
          charm-path: ./charms/${{ matrix.charm }}
>>>>>>> 759a807c

  lint:
    name: Lint
    runs-on: ubuntu-20.04
    strategy:
      fail-fast: false
      matrix:
        charm:
          - kfp-api
          - kfp-persistence
          - kfp-profile-controller
          - kfp-schedwf
          - kfp-ui
          - kfp-viewer
          - kfp-viz
    steps:
      - uses: actions/checkout@v3
      - run: python3 -m pip install tox
      - run: tox -e ${{ matrix.charm }}-lint

  unit:
    name: Unit tests
    runs-on: ubuntu-20.04
    strategy:
      fail-fast: false
      matrix:
        charm:
          - kfp-api
          - kfp-persistence
          - kfp-profile-controller
          - kfp-schedwf
          - kfp-ui
          - kfp-viewer
          - kfp-viz
    steps:
      - uses: actions/checkout@v3
      - run: python3 -m pip install tox
      - run: tox -e ${{ matrix.charm }}-unit

  integration:
    name: Integration tests (microk8s)
    runs-on: ubuntu-20.04
    strategy:
      fail-fast: false
      matrix:
        charm:
          - kfp-profile-controller
          - kfp-api
    steps:
      - uses: actions/checkout@v3
      - name: Setup operator environment
        uses: charmed-kubernetes/actions-operator@main
        with:
          provider: microk8s
          channel: 1.24/stable
          charmcraft-channel: latest/candidate
          # Pinning juju agent to 2.9.42 to keep compatibility with pythonlib-juju<3
          bootstrap-options: --agent-version="2.9.42"

      # TODO: Remove once the actions-operator does this automatically
      - name: Configure kubectl
        run: |
          sg microk8s -c "microk8s config > ~/.kube/config"

      - run: |
          sg microk8s -c "tox -e ${{ matrix.charm }}-integration"

      # Collect debug logs if failed
      - name: Dump Juju/k8s logs on failure
        uses: canonical/charm-logdump-action@main
        if: failure()
        with:
          app: ${{ matrix.charm }}
          model: testing

  test-bundle:
    name: Test the bundle
    runs-on: ubuntu-20.04

    steps:
      - name: Check out code
        uses: actions/checkout@v3
      - name: Setup operator environment
        uses: charmed-kubernetes/actions-operator@main
        with:
          provider: microk8s
          channel: 1.24/stable
          charmcraft-channel: latest/candidate
          # Pinning juju agent to 2.9.42 to keep compatibility with pythonlib-juju<3
          bootstrap-options: --agent-version="2.9.42"

      # Required until https://github.com/charmed-kubernetes/actions-operator/pull/33 is merged
      - run: sg microk8s -c "microk8s enable metallb:'10.64.140.43-10.64.140.49,192.168.0.105-192.168.0.111'"

      # TODO: Remove once the actions-operator does this automatically
      - name: Configure kubectl
        run: |
          sg microk8s -c "microk8s config > ~/.kube/config"

      - name: Run test
        run: |
          # Requires the model to be called kubeflow due to kfp-viewer
          juju add-model kubeflow
          # Remove destructive-mode once these bugs are fixed:
          # https://github.com/canonical/charmcraft/issues/554
          # https://github.com/canonical/craft-providers/issues/96
          tox -e bundle-integration -- --model kubeflow --destructive-mode

      - name: Get all
        run: kubectl get all -A
        if: failure()

      - name: Get juju status
        run: juju status
        if: failure()

      - name: Get workload logs
        run: kubectl logs --tail 100 -nkubeflow -ljuju-app
        if: failure()

      - name: Get operator logs
        run: kubectl logs --tail 100 -nkubeflow -ljuju-operator
        if: failure()<|MERGE_RESOLUTION|>--- conflicted
+++ resolved
@@ -20,24 +20,10 @@
           - kfp-ui
           - kfp-viewer
           - kfp-viz
-<<<<<<< HEAD
     uses: canonical/charmed-kubeflow-workflows/.github/workflows/_quality-checks.yaml@main
     secrets: inherit
     with:
         charm-path: ./charms/${{ matrix.charm }}
-=======
-    steps:
-      - name: Checkout
-        uses: actions/checkout@v3
-        with:
-          fetch-depth: 0
-      - name: Check libs
-        uses: canonical/charming-actions/check-libraries@2.2.4
-        with:
-          credentials: "${{ secrets.charmcraft-credentials }}"
-          github-token: "${{ secrets.GITHUB_TOKEN }}"
-          charm-path: ./charms/${{ matrix.charm }}
->>>>>>> 759a807c
 
   lint:
     name: Lint
