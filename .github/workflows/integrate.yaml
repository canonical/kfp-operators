--- conflicted
+++ resolved
@@ -76,11 +76,8 @@
           - kfp-persistence
           - kfp-profile-controller
           - kfp-api
-<<<<<<< HEAD
           - kfp-schedwf
-=======
           - kfp-viewer
->>>>>>> 2d5f38e0
           - kfp-ui
           - kfp-metadata-writer
           - kfp-viz
