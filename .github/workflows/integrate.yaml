--- conflicted
+++ resolved
@@ -15,12 +15,9 @@
     strategy:
       matrix:
         charm:
-<<<<<<< HEAD
           - kfp-api
-=======
           - kfp-viewer
           - kfp-viz
->>>>>>> 504da715
     steps:
       - uses: actions/checkout@v2
       - run: python3 -m pip install tox
@@ -32,12 +29,9 @@
     strategy:
       matrix:
         charm:
-<<<<<<< HEAD
           - kfp-api
-=======
           - kfp-viewer
           - kfp-viz
->>>>>>> 504da715
     steps:
       - uses: actions/checkout@v2
       - run: python3 -m pip install tox
